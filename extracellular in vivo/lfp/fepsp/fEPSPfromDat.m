function fepsp = fEPSPfromDat(varargin)

% gets fEPSP signals snipped from .dat or .lfp files based on stim indices.
% compatible for both OE and TDT. if OE, assumes preprocOE has been called
% beforehand and that basepath conatins din.mat. if TDT, assumes tdt2dat
% was called beforehand and basepath is the data tank with all relavent
% blocks.
%
% INPUT
%   basepath    string. path to .dat file (not including dat file itself)
%   fname       string. name of dat file. if empty and more than one dat in
%               path, will be extracted from basepath
%   nchans      numeric. original number of channels in dat file {35}.
%   spkgrp      cell array. each cell represents a spkgrprode and contains
%               the channels in that spkgrprode
%   intens      vec describing stimulus intensity [uA]. must be equal in
%               length to number of recording files in experiment.
%   protocol    stimulus protocol. can be a string ('io' or 'stp') or a
%               numeric vector describing the times [ms] of stimulations
%               for each trace (currently not implemented)
%   dc          logical. remove DC component {1}
%   cf          numeric. cut-off frequency for low-pass filter {450}
%   precision   char. sample precision of dat file {'int16'}
%   extension   string. load from 'dat' or {'lfp'} file
%   recSystem   string. data from 'tdt' or {'oe'}
%   force       logical. force reload {false}
%   saveVar     logical. save variable {1}
%   inspect     logical. inspect traces {0}
%   anaflag     logical. send to analysis {1}
%   saveFig     logical. save graphics {1}. Only relevant If anaflag is
%               true
% CALLS
%   snipFromDat
%   tdtbin2mat
%   fepsp_analysis
%
% OUTPUT
%   fepsp           struct with fields:
%       Info        struct, info about the recourding, with fields:
%           basename    cell, the name of the file/ files that the traces were
%                       exstracted from.
%           recSystem   char, type of recording system (wcp/oe/tdt), in
%                       this function oe/tdt.
%           protocol    stimulus protocol. can be a string ('io' or 'stp') or a
%                       numeric vector describing the times [ms] of stimulations
%                       for each trace (numeric currently not implemented)
%           fsOrig      double, original sampling frequency of file.
%           fs          double, sampling frequency after downsampling
%           spkgrp      cell,  which channles are realated to which
%                       electrode. Each column == diffrent electrode.
%           stimIdx     double, the indexes of the stimuli in the long dat
%                       file, dims electrode X intensities.
%           stimTs      double, the index of the stimuli in the TS of the
%                       long dat file.
%           stamps      double, the index of the start and end of each
%                       trace in the long dat file (need to double check meaning for orginization).
%           intensOrig  double, the intensities as user inputed them, without 
%                       any sorting and merging.
%           rm          cell, for each intensity the number of the traces
%                       user removed. Column order matching intensOrig.
%           lowPass     double, the cut off frequency for the low pass filter used.
%           inspect     logical, true if user inspected the traces in each
%                       intensity in order to remove unwanted ones.
%       intens      double the intensities in this file after sorting and merging.
%       tstamps     the time stamps for all traces. 0 is the first stimulus.
%       traces      cell, all the traces extracted, dims electrode X intensities.
%
% TO DO LIST
%   # more efficient way to convert tstamps to idx
%   # add concatenation option for stability
%   # improve graphics (done)
%   # add option to resample (see getAcc) (done)
%   # sort mats according to intensity (done)
%
% 22 apr 20 LH   UPDATES:
% 28 jun 20        first average electrodes and then calculate range
%                  dead time to exclude stim artifact
% 03 sep 20        snip from lfp
% 04 sep 20        tdt and oe
% 16 oct 20        added inspect, dc, and cf
%                  compatible with wcp
%                  separated analysis
% 01 Nov 20 LD     change fepsp.info.basename to cell for compatiblity with
%                  wcp, and add description of base output
% 05 Dec 20 LD     Fliped tstamps vector on fepsp struct to match WCP
%                  Now passing saveVar & saveFig to fEPSP_analysis
%                  When anaflag is true, fepsp output + savedVar will be the
%                  output of fEPSP_analysis
%                  Comment taking intens from Old type existing fepsp file
%                  while force is true
%                  Addif force is false check for analysis before returning
%                  (and send to analyse if needed)

%%%%%%%%%%%%%%%%%%%%%%%%%%%%%%%%%%%%%%%%%%%%%%%%%%%%%%%%%%%%%%%%%%%%%%%%%%%
% arguments
%%%%%%%%%%%%%%%%%%%%%%%%%%%%%%%%%%%%%%%%%%%%%%%%%%%%%%%%%%%%%%%%%%%%%%%%%%%
p = inputParser;
addOptional(p, 'basepath', pwd);
addOptional(p, 'fname', '', @ischar);
addOptional(p, 'nchans', 35, @isnumeric);
addOptional(p, 'spkgrp', {}, @iscell);
addOptional(p, 'intens', [], @isnumeric);
addOptional(p, 'protocol', 'io', @ischar);
addOptional(p, 'precision', 'int16', @ischar);
addOptional(p, 'extension', 'lfp', @ischar);
addOptional(p, 'recSystem', 'oe', @ischar);
addOptional(p, 'cf', 450, @isnumeric);
addOptional(p, 'dc', true, @islogical);
addOptional(p, 'force', false, @islogical);
addOptional(p, 'saveVar', true, @islogical);
addOptional(p, 'anaflag', true, @islogical);
addOptional(p, 'inspect', false, @islogical);
addOptional(p, 'saveFig', true, @islogical);


parse(p, varargin{:})
basepath    = p.Results.basepath;
fname       = p.Results.fname;
nchans      = p.Results.nchans;
spkgrp      = p.Results.spkgrp;
intens      = p.Results.intens;
protocol    = p.Results.protocol;
dc          = p.Results.dc;
cf          = p.Results.cf;
precision   = p.Results.precision;
extension   = p.Results.extension;
recSystem   = p.Results.recSystem;
inspect     = p.Results.inspect;
force       = p.Results.force;
saveVar     = p.Results.saveVar;
anaflag     = p.Results.anaflag;
saveFig     = p.Results.saveFig;

% params
if isempty(spkgrp)
    spkgrp = num2cell(1 : nchans, 2);
end
nspkgrp = length(spkgrp);

%%%%%%%%%%%%%%%%%%%%%%%%%%%%%%%%%%%%%%%%%%%%%%%%%%%%%%%%%%%%%%%%%%%%%%%%%%%
% handle files
%%%%%%%%%%%%%%%%%%%%%%%%%%%%%%%%%%%%%%%%%%%%%%%%%%%%%%%%%%%%%%%%%%%%%%%%%%%

% make sure dat / lfp file exists
datfiles = dir([basepath filesep '**' filesep '*' extension]);
if isempty(datfiles)
    error('no .dat files found in %s', basepath)
end
if isempty(fname)
    if length(datfiles) == 1
        fname = datfiles.name;
    else
        fname = [bz_BasenameFromBasepath(basepath) '.' extension];
        if ~contains({datfiles.name}, fname)
            error('please specify which dat file to process')
        end
    end
end
[~, basename, ~] = fileparts(fname);

% load fepsp if already exists
fepspname = [basename '.fepsp.mat'];
if exist(fepspname, 'file')
    fprintf('\nloading %s \n', fepspname)
    load(fepspname)
    if ~force && ~anaflag
        return
    elseif ~force && anaflag
        if isfield(fepsp,'amp')
            return
        else
            fprintf('Loaded File isn''t analysed, analaysing...\n')
            fepsp = fEPSP_analysis('fepsp', fepsp,'saveFig',saveFig,'saveVar',saveVar,'savename',fepspname);
        end
<<<<<<< HEAD
    else
%         if isfield(fepsp, 'origIntens')
            intens = fepsp.info.intensOrig;
%         elseif isfield(fepsp, 'intens')
%             intens = fepsp.intens;
=======
%         if isfield(fepsp.info, 'stamps')
%             stamps = fepsp.info.stamps;
>>>>>>> 1cb6a2dd
%         end
    end
end

% load dat info
infofile = dir('*datInfo*');
infoname = infofile.name;
if exist(infoname, 'file')
    fprintf('loading %s \n', infoname)
    load(infoname)
end
nfiles = length(datInfo.nsamps);  % number of intensities

%%%%%%%%%%%%%%%%%%%%%%%%%%%%%%%%%%%%%%%%%%%%%%%%%%%%%%%%%%%%%%%%%%%%%%%%%%%
% get stim indices
%%%%%%%%%%%%%%%%%%%%%%%%%%%%%%%%%%%%%%%%%%%%%%%%%%%%%%%%%%%%%%%%%%%%%%%%%%%

switch recSystem
    case 'oe'
        fsIn = 20000;
        b2uv = 0.195;

        % load digital input
        stimname = fullfile(basepath, [basename, '.din.mat']);
        if exist(stimname)
            fprintf('\nloading %s \n', stimname)
            load(stimname)
        else
            error('%s not found', stimname)
        end
        
        % load timestamps
        load(fullfile(basepath, [basename, '.tstamps.mat']));
        
        % convert tstamps to idx of samples
        stamps = zeros(1, length(din.data));
        for i = 1 : length(din.data)
            stamps(i) = find(tstamps == din.data(i));
        end
        
    case 'tdt'
        % for some blocks the length of two stores (e.g. Raw1 and stim) defer even
        % if they were sampled at the same frequency. this appears random (i.e.
        % does not depend on block duration and can go either way. the workaround
        % here is to shorten / elongate stim according to Raw1. this assumes the
        % missing / additional samples are at the end of the block and are not
        % important (so far has proven to be true)
        b2uv = [];

        if ~exist('stamps', 'var')
            blockfiles = dir('block*');
            blocknames = natsort({blockfiles.name});
            stim = [];
            for i = 1 : length(datInfo.blocks)
                blockpath = fullfile(basepath, datInfo.blocks{i});
                store = datInfo.store;
                dat = TDTbin2mat(blockpath, 'TYPE', {'streams'},...
                    'STORE',store , 'T1', 0, 'T2', 0);
                fsIn = dat.streams.(store).fs;
                dat = dat.streams.(store).data;
                
                store = 'Stim';
                s = TDTbin2mat(blockpath, 'TYPE', {'streams'},...
                    'STORE', store, 'T1', 0, 'T2', 0);
                fsStim = s.streams.(store).fs;
                s = s.streams.(store).data;
                
                % lazy fix for cases where stim is sampled faster than data
                if fsIn ~= fsStim
                    s = interp1([1 : length(s)]', single(s)',...
                        [1 : round(fsStim / fsIn) : length(s)], 'linear');                 
                end
                
                d = length(s) - length(dat);
                if d ~= 0
                    warning('length stim and raw not equal')
                    if d > 0
                        s(end : -1 : end - d + 1) = [];
                    else
                        s(length(s) : length(dat)) = 0;
                    end
                end
                stim = [stim, s];
            end
            % stim onset from diff
            stamps = find(diff(stim) > max(diff(stim)) / 2);
        end
end

%%%%%%%%%%%%%%%%%%%%%%%%%%%%%%%%%%%%%%%%%%%%%%%%%%%%%%%%%%%%%%%%%%%%%%%%%%%
% snip data
%%%%%%%%%%%%%%%%%%%%%%%%%%%%%%%%%%%%%%%%%%%%%%%%%%%%%%%%%%%%%%%%%%%%%%%%%%%

% set window of snip.
% assumes lfp files sampled at 1.25 kHz.
if strcmp(extension, 'lfp')
    fsOut = 1250;
    fsRatio = fsIn / fsOut;     % dat / lfp
    stamps = round(stamps / fsRatio);
else
    fsOut = fsIn;
end

switch protocol
    case 'io'
        % single pulse of 500 us. recording length 150 ms.
        % repeated once every 15 s. negative peak of response typically
        % 10 ms after stim.
        nstim = 1;
        baseline = [1 floor(29 * fsOut / 1000)];        % samples of baseline period
        snipwin = round([-0.03 * fsOut 0.12 * fsOut]);
        tstamps = [snipwin(1) : snipwin(2)] / fsOut * 1000;
        ts = [];
    case 'stp'
        % 5 pulses of 500 us at 50 Hz. recording length 200 ms. repeated
        % once every 30 s.
        nstim = 5;
        baseline = [1 floor(9 * fsOut / 1000)];        % samples of baseline period
        snipwin = round([-0.01 * fsOut 0.19 * fsOut]);
        tstamps = [snipwin(1) : snipwin(2)] / fsOut * 1000;
        ts = diff(stamps);
        stamps = stamps(1 : 5 : end);
end

% snip
snips = snipFromDat('basepath', basepath, 'fname', fname,...
    'stamps', stamps, 'win', snipwin, 'nchans', nchans, 'ch', [],...
    'dtrend', false, 'precision', precision, 'extension', extension,...
    'b2uv', b2uv);
snips = snips / 1000;   % uV to mV

% clean snips - remove DC componenet and low pass filter
import iosr.dsp.*
filtRatio = cf / (fsOut / 2);
for i = 1 : size(snips, 1)
    x = squeeze(snips(i, :, :));
    if dc
        x = rmDC(x, 'dim', 1, 'win', baseline);
    end
    
    if cf && ~strcmp(extension, 'lfp')
        sz = size(x);
        x = x(:);
        x = iosr.dsp.sincFilter(x, filtRatio);
        x = reshape(x, sz);
    end
    snips(i, :, :) = x;
end

%%%%%%%%%%%%%%%%%%%%%%%%%%%%%%%%%%%%%%%%%%%%%%%%%%%%%%%%%%%%%%%%%%%%%%%%%%%
% arrange traces
%%%%%%%%%%%%%%%%%%%%%%%%%%%%%%%%%%%%%%%%%%%%%%%%%%%%%%%%%%%%%%%%%%%%%%%%%%%

% rearrange stim indices according to intesities (files)
switch extension
    case 'lfp'
        nsamps = datInfo.nsamps / fsRatio;
    case 'dat'
        nsamps = datInfo.nsamps;
end
csamps = [0 cumsum(nsamps)];
maxstim = 1;
stimidx = cell(nfiles, 1);
for i = 1 : nfiles
    stimidx{i} = find(stamps > csamps(i) &...
        stamps <  csamps(i + 1));
    maxstim = max([maxstim, length(stimidx{i})]);   % used for cell2mat
end

% combine files if belong to same intensity
[~, ind] = unique(intens);
ind = setdiff([1 : nfiles], ind);
if ~isempty(ind)
    for i = 1 : length(ind)
        stimidx{ind(i) - 1} = [stimidx{ind(i) - 1 : ind(i)}];
    end
    stimidx(ind) = [];
    nfiles = length(stimidx);
end

% rearrange snips according to intensities and tetrodes (spkgrp). averages
% across electrodes from the same spkgrp.
traces = cell(nspkgrp, nfiles);
for j = 1 : nspkgrp
    for i = 1 : nfiles
        traces{j, i} = squeeze(mean(snips(spkgrp{j}, :, stimidx{i}), 1));
        stimcell{i} = stamps(stimidx{i});
    end
end
stimidx = cell2nanmat(stimcell);

% correct orientation if only one trace
for i = 1 : nfiles
    for j = 1 : nspkgrp
        if size(traces{j, i}, 1) < size(traces{j, i}, 2)
            traces{j, i} = traces{j, i}';
        end
    end
end

% manually inspect and remove unwanted traces
sg = 1;                 % selected tetrode 
rm = cell(nfiles);
if inspect
    for i = 1 : nfiles
        [~, rm{i}] = rmTraces(traces{sg, i});
        for j = 1 : nspkgrp
            traces{j, i}(:, rm{i}) = [];
        end
    end
end
close all

%%%%%%%%%%%%%%%%%%%%%%%%%%%%%%%%%%%%%%%%%%%%%%%%%%%%%%%%%%%%%%%%%%%%%%%%%%%
% create struct and save
%%%%%%%%%%%%%%%%%%%%%%%%%%%%%%%%%%%%%%%%%%%%%%%%%%%%%%%%%%%%%%%%%%%%%%%%%%%
% sort according to intensity
intensOrig = intens;
[intens, ia] = unique(intensOrig);

clear fepsp
fepsp.info.basename = {basename};
fepsp.info.recSystem = recSystem;
fepsp.info.protocol = protocol;
fepsp.info.fsOrig = fsIn;
fepsp.info.fs = fsOut;
fepsp.info.spkgrp = spkgrp;
fepsp.info.stimIdx = stimidx(:, ia);
fepsp.info.stimTs = ts;                 % for stp
fepsp.info.stamps = stamps;             % to recover tdt
fepsp.info.intensOrig = intensOrig;
fepsp.info.rm = rm;
fepsp.info.lowPass = cf;
fepsp.info.inspect = logical(inspect);
fepsp.intens = intens;
fepsp.tstamps = tstamps';
fepsp.traces = traces(:, ia);

if saveVar && ~anaflag
    save(fepspname, 'fepsp');
end

% send to analysis
if anaflag
    fepsp = fEPSP_analysis('fepsp', fepsp,'saveFig',saveFig,'saveVar',saveVar,'savename',fepspname);
end

return

% EOF

% EOF<|MERGE_RESOLUTION|>--- conflicted
+++ resolved
@@ -172,16 +172,13 @@
             fprintf('Loaded File isn''t analysed, analaysing...\n')
             fepsp = fEPSP_analysis('fepsp', fepsp,'saveFig',saveFig,'saveVar',saveVar,'savename',fepspname);
         end
-<<<<<<< HEAD
-    else
+%     else
 %         if isfield(fepsp, 'origIntens')
-            intens = fepsp.info.intensOrig;
+%             intens = fepsp.info.intensOrig;
 %         elseif isfield(fepsp, 'intens')
 %             intens = fepsp.intens;
-=======
 %         if isfield(fepsp.info, 'stamps')
 %             stamps = fepsp.info.stamps;
->>>>>>> 1cb6a2dd
 %         end
     end
 end
